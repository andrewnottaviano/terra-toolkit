const Autoprefixer = require('autoprefixer');
const PostCSSAssetsPlugin = require('postcss-assets-webpack-plugin');
const PostCSSCustomProperties = require('postcss-custom-properties');
const path = require('path');
const rtl = require('postcss-rtl');
const MiniCssExtractPlugin = require('mini-css-extract-plugin');
const { CleanWebpackPlugin } = require('clean-webpack-plugin');
const TerserPlugin = require('terser-webpack-plugin');
const merge = require('webpack-merge');
const DuplicatePackageCheckerPlugin = require('@cerner/duplicate-package-checker-webpack-plugin');
const aggregateTranslations = require('terra-aggregate-translations');
const webpackEntries = require('./webpack.entries');

const webpackConfig = (options, env, argv) => {
  const {
    rootPath,
    resolveModules,
    staticOptions,
  } = options;

  const production = argv.p;
  const fileNameStategy = production ? '[name]-[chunkhash]' : '[name]';
  const chunkFilename = argv['output-chunk-filename'] || fileNameStategy;
  const filename = argv['output-filename'] || fileNameStategy;
  const outputPath = argv['output-path'] || path.join(rootPath, 'build');
  const publicPath = argv['output-public-path'] || '';

  const devConfig = {
    mode: 'development',
    entry: webpackEntries(),
    module: {
      rules: [
        {
          test: /\.(jsx|js)$/,
          exclude: /node_modules/,
          use: {
            loader: 'babel-loader',
            options: {
              rootMode: 'upward', // needed to correctly resolve babel's config root in mono-repos
            },
          },
        },
        {
          test: /\.(scss|css)$/,
          use: [
            {
              loader: MiniCssExtractPlugin.loader,
              options: {
                hmr: !production, // only enable hot module reloading in development
                sourceMap: true,
              },
            },
            {
              loader: 'css-loader',
              options: {
                modules: 'global',
                sourceMap: true,
                importLoaders: 2,
                localIdentName: '[name]__[local]___[hash:base64:5]',
              },
            },
            {
              loader: 'postcss-loader',
              options: {
                // Add unique ident to prevent the loader from searching for a postcss.config file. See: https://github.com/postcss/postcss-loader#plugins
                ident: 'postcss',
                sourceMap: true,
                plugins() {
                  return [
                    rtl(),
                    Autoprefixer(),
                  ];
                },
              },
            },
            {
              loader: 'sass-loader',
              options: {
                sourceMap: true,
              },
            },
          ],
        },
        {
          test: /\.md$/,
          use: 'raw-loader',
        },
        {
          test: /\.(png|svg|jpg|gif|otf|eot|ttf|svg|woff|woff2)$/,
          use: 'file-loader',
        }],
    },
    plugins: [
      new MiniCssExtractPlugin({
        filename: `${filename}.css`,
<<<<<<< HEAD
        chunkFilename: `${chunkFilename}.css`,
=======
        ignoreOrder: true,
>>>>>>> 135fc763
      }),
      new PostCSSAssetsPlugin({
        test: /\.css$/,
        log: false,
        plugins: [
          PostCSSCustomProperties({ preserve: true }),
        ],
      }),
      new DuplicatePackageCheckerPlugin({
        showHelp: false,
        alwaysEmitErrorsFor: [
          'react',
          'react-dom',
          'react-intl',
          'react-on-rails',
          'terra-breakpoints',
          'terra-application',
          'terra-disclosure-manager',
          'terra-navigation-prompt',
        ],
      }),
    ],
    resolve: {
      extensions: ['.js', '.jsx'],
      modules: resolveModules,
    },
    output: {
      filename: `${filename}.js`,
      chunkFilename: `${chunkFilename}.js`,
      path: outputPath,
      publicPath,
    },
    devServer: {
      ...staticOptions,
      host: '0.0.0.0',
      publicPath,
      stats: {
        colors: true,
        children: false,
      },
    },
    devtool: 'eval-source-map',
    resolveLoader: {
      modules: [path.resolve(path.join(rootPath, 'node_modules'))],
    },
    stats: { children: false },
  };

  if (!production) {
    return devConfig;
  }

  return merge.strategy({
    devtool: 'replace',
  })(devConfig, {
    mode: 'production',
    devtool: false,
    plugins: [
      new CleanWebpackPlugin({ cleanOnceBeforeBuildPatterns: ['**/*', '!stats.json'] }),
    ],
    optimization: {
      minimizer: [
        new TerserPlugin({
          cache: true,
          parallel: true,
          sourceMap: true,
          terserOptions: {
            compress: {
              typeofs: false,
            },
          },
        }),
      ],
    },
  });
};

const defaultWebpackConfig = (env = {}, argv = {}) => {
  const { disableAggregateTranslations, disableHotReloading } = env;

  const staticOptions = {
    ...disableHotReloading && {
      hot: false,
      inline: false,
    },
  };

  const processPath = process.cwd();
  /* Get the root path of a mono-repo process call */
  const rootPath = processPath.includes('packages') ? processPath.split('packages')[0] : processPath;

  const resolveModules = ['node_modules'];
  if (!disableAggregateTranslations) {
    aggregateTranslations(Object.assign({}, { baseDir: rootPath }, env.aggregateOptions));
    resolveModules.unshift(path.resolve(rootPath, 'aggregated-translations'));
  }

  const options = {
    rootPath,
    resolveModules,
    staticOptions,
  };

  return webpackConfig(options, env, argv);
};

module.exports = defaultWebpackConfig;<|MERGE_RESOLUTION|>--- conflicted
+++ resolved
@@ -93,11 +93,8 @@
     plugins: [
       new MiniCssExtractPlugin({
         filename: `${filename}.css`,
-<<<<<<< HEAD
         chunkFilename: `${chunkFilename}.css`,
-=======
         ignoreOrder: true,
->>>>>>> 135fc763
       }),
       new PostCSSAssetsPlugin({
         test: /\.css$/,
@@ -185,11 +182,9 @@
     },
   };
 
-  const processPath = process.cwd();
-  /* Get the root path of a mono-repo process call */
-  const rootPath = processPath.includes('packages') ? processPath.split('packages')[0] : processPath;
-
+  const rootPath = process.cwd();
   const resolveModules = ['node_modules'];
+
   if (!disableAggregateTranslations) {
     aggregateTranslations(Object.assign({}, { baseDir: rootPath }, env.aggregateOptions));
     resolveModules.unshift(path.resolve(rootPath, 'aggregated-translations'));
