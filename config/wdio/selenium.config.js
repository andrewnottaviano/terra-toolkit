const http = require('http');

const chromeConfig = {
  browserName: 'chrome',
  maxInstances: 1,
  loggingPrefs: {
    performance: 'ALL',
  },
  'goog:chromeOptions': {
    /** Run in headless mode since Chrome 69 cannot reach the tiny viewport size due to a omnibox size changexx
     * made by the chrome team. See https://bugs.chromium.org/p/chromedriver/issues/detail?id=2626#c1 &&
     * https://bugs.chromium.org/p/chromium/issues/detail?id=849784.
     */
    args: ['headless', 'disable-gpu'],
    perfLoggingPrefs: {
      traceCategories: 'blink.console, devtools.timeline, toplevel, disabled-by-default-devtools.timeline, disabled-by-default-devtools.timeline.frame',
    },
  },
};

const firefoxConfig = {
  browserName: 'firefox',
<<<<<<< HEAD
  maxInstances: 1,  
=======
  maxInstances: 1,
>>>>>>> 67b1ae54
  'moz:firefoxOptions': {
    prefs: {
      'dom.disable_beforeunload': false,
    },
  },
};

const ieConfig = {
  browserName: 'internet explorer',
  maxInstances: 1,
  /** IE Driver custom capabilities must be passed as a sub-object specified under 'se:ieOptions' key for
   * version ^3.3.0.1. and Webdriver.io does not pass these as a sub-options.
   * See https://github.com/SeleniumHQ/selenium/blob/master/cpp/iedriverserver/CHANGELOG#L782.
   */
  'se:ieOptions': {
    javascriptEnabled: true,
    locationContextEnabled: true,
    handlesAlerts: true,
    rotatable: true,
  },
};

const determineCapabilities = ({ useSeleniumGrid, browsers }) => {
  const capabilities = [];

  if (!browsers) {
    // always test chrome by default
    capabilities.push(chromeConfig);

    // always test chrome, firefox and IE by default when selenium grid url is provided
    if (useSeleniumGrid) {
      capabilities.push(firefoxConfig, ieConfig);
    }
  } else {
    if (browsers.includes('chrome')) {
      capabilities.push(chromeConfig);
    }
    if (browsers.includes('firefox')) {
      capabilities.push(firefoxConfig);
    }
    if (useSeleniumGrid && browsers.includes('ie')) {
      capabilities.push(ieConfig);
    }
  }
  /* Randomized the browser order to reduce a heavy number of session request made to the grid for each browser at once. */
  return capabilities.sort(() => 0.5 - Math.random());
};

const determineConfig = (envs) => {
  const {
    ci, seleniumGridUrl, browsers,
  } = envs;

  const useSeleniumGrid = seleniumGridUrl !== undefined;

  const config = {
    seleniumVersion: '3.14',
    maxInstances: 1,
    seleniumDocker: {
      enabled: !(ci || useSeleniumGrid),
    },
    capabilities: determineCapabilities({ useSeleniumGrid, browsers }),
  };

  if (useSeleniumGrid) {
    config.host = seleniumGridUrl;
    config.port = '80';
    config.path = '/wd/hub';
    config.agent = new http.Agent({ keepAlive: true, timeout: 600000 });
  }

  if (ci) {
    config.host = 'standalone-chrome';
  }

  return config;
};

exports.determineConfig = determineConfig;<|MERGE_RESOLUTION|>--- conflicted
+++ resolved
@@ -20,11 +20,7 @@
 
 const firefoxConfig = {
   browserName: 'firefox',
-<<<<<<< HEAD
-  maxInstances: 1,  
-=======
   maxInstances: 1,
->>>>>>> 67b1ae54
   'moz:firefoxOptions': {
     prefs: {
       'dom.disable_beforeunload': false,
